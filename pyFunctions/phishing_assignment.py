--- conflicted
+++ resolved
@@ -3,44 +3,27 @@
 import re
 import markdown
 import traceback
-<<<<<<< HEAD
-import json
-import re
 from pyFunctions.api_logging import log_api_request
-
-# Try to import Azure OpenAI helper functions
-try:
-    from .azure_openai_helper import azure_openai_completion
-    AZURE_HELPERS_AVAILABLE = True
-except ImportError:
-    AZURE_HELPERS_AVAILABLE = False
 
 def assign_phishing_creation(api_key, genai, app):
     """
     Generate a phishing email creation assignment.
     Renamed from 'final assignment' to 'craft phishing email'
     """
+    # Keep existing function implementation but update references
+    # to "final assignment" to "craft phishing email"
+    # ...
+
+def evaluate_phishing_creation(phishing_email, api_key, genai, app):
+    """
+    Evaluate user-created phishing email and provide detailed scoring and feedback
+    """
     try:
-        # Try Azure OpenAI first if available
-        if app and app.config.get('AZURE_OPENAI_KEY') and app.config.get('AZURE_OPENAI_ENDPOINT') and AZURE_HELPERS_AVAILABLE:
-            try:
-                print("[ASSIGN] Attempting to use Azure OpenAI for phishing assignment")
-                azure_result = assign_phishing_creation_azure(app)
-                
-                if azure_result and 'assignment' in azure_result:
-                    print("[ASSIGN] Azure OpenAI assignment succeeded")
-                    return azure_result
-                else:
-                    print("[ASSIGN] Azure OpenAI assignment failed, falling back to Gemini")
-            except Exception as e:
-                print(f"[ASSIGN] Azure OpenAI error: {e}")
-                # Continue with Gemini fallback
-        
-        # Fall back to Gemini
         if not api_key:
             return {
-                "assignment": "<p>API key not available for generating assignment. Please try again later.</p>",
-                "success": False
+                "feedback": "API key not available for evaluation. Using fallback evaluation.",
+                "score": 50,
+                "effectiveness_rating": "Not Rated"
             }
             
         # Configure safety settings
@@ -51,318 +34,7 @@
             genai.types.HarmCategory.HARM_CATEGORY_DANGEROUS_CONTENT: genai.types.HarmBlockThreshold.BLOCK_MEDIUM_AND_ABOVE,
         }
         
-        # Prepare prompt
-        prompt = """
-        Create an assignment for cybersecurity trainees to craft a convincing phishing email for educational purposes.
-        
-        The assignment should include:
-        1. A specific target organization (company, university, service provider, etc.)
-        2. The phishing goal (credential harvesting, malware delivery, etc.)
-        3. Constraints and requirements for the exercise
-        4. 3-4 tips or best practices for creating effective phishing emails
-        5. A reminder that this is for educational purposes only
-        
-        Format the response as HTML with appropriate headings (<h3>) and paragraphs (<p>).
-        Make the assignment challenging but achievable for beginners in cybersecurity training.
-        """
-        
-        model = genai.GenerativeModel('gemini-1.5-pro', 
-                                     safety_settings=safety_settings)
-        
-        # Log API request
-        log_api_request(
-            function_name="assign_phishing_creation",
-            prompt_length=len(prompt),
-            success=True
-        )
-        
-        response = model.generate_content(prompt)
-        
-        return {
-            "assignment": response.text,
-            "success": True
-        }
-        
-    except Exception as e:
-        error_message = f"Error generating phishing assignment: {str(e)}"
-        traceback.print_exc()
-        
-        # Log the error
-        log_api_request(
-            function_name="assign_phishing_creation",
-            prompt_length=0,
-            success=False,
-            error=error_message
-        )
-        
-        return {
-            "assignment": "<p>We couldn't generate an assignment at this time. Please try again later.</p>",
-            "success": False
-        }
-
-def assign_phishing_creation_azure(app):
-    """
-    Generate a phishing email creation assignment using Azure OpenAI
-    """
-    try:
-        # Prepare prompts for Azure OpenAI
-        system_prompt = """You are a cybersecurity educator creating training assignments."""
-        
-        user_prompt = """
-        Create an assignment for cybersecurity trainees to craft a convincing phishing email for educational purposes.
-        
-        The assignment should include:
-        1. A specific target organization (company, university, service provider, etc.)
-        2. The phishing goal (credential harvesting, malware delivery, etc.)
-        3. Constraints and requirements for the exercise
-        4. 3-4 tips or best practices for creating effective phishing emails
-        5. A reminder that this is for educational purposes only
-        
-        Format the response as HTML with appropriate headings (<h3>) and paragraphs (<p>).
-        Make the assignment challenging but achievable for beginners in cybersecurity training.
-        """
-        
-        # Call Azure OpenAI
-        text, status = azure_openai_completion(
-            system_prompt=system_prompt,
-            user_prompt=user_prompt,
-            max_tokens=1000,
-            temperature=0.7,
-            app=app
-        )
-        
-        # Log API request
-        log_api_request(
-            function_name="assign_phishing_creation_azure",
-            prompt_length=len(user_prompt),
-            success=status == "SUCCESS",
-            error=None if status == "SUCCESS" else f"Status: {status}"
-        )
-        
-        if not text or status != "SUCCESS":
-            print(f"[ASSIGN] Azure phishing assignment failed with status: {status}")
-            return None
-        
-        return {
-            "assignment": text,
-            "success": True
-        }
-        
-    except Exception as e:
-        error_message = f"Error generating phishing assignment with Azure: {str(e)}"
-        traceback.print_exc()
-        
-        # Log the error
-        log_api_request(
-            function_name="assign_phishing_creation_azure",
-            prompt_length=0,
-            success=False,
-            error=error_message
-        )
-        
-        # Re-raise to allow fallback to Gemini
-        raise
-
-def evaluate_phishing_creation(phishing_email, api_key, genai, app):
-    """
-    Evaluate user-created phishing email and provide detailed scoring and feedback
-    """
-    try:
-        # Try Azure OpenAI first if available
-        if app and app.config.get('AZURE_OPENAI_KEY') and app.config.get('AZURE_OPENAI_ENDPOINT') and AZURE_HELPERS_AVAILABLE:
-            try:
-                print("[EVALUATE] Attempting to use Azure OpenAI for phishing evaluation")
-                azure_result = evaluate_phishing_creation_azure(phishing_email, app)
-                
-                if azure_result and 'feedback' in azure_result:
-                    print("[EVALUATE] Azure OpenAI evaluation succeeded")
-                    return azure_result
-                else:
-                    print("[EVALUATE] Azure OpenAI evaluation failed, falling back to Gemini")
-            except Exception as e:
-                print(f"[EVALUATE] Azure OpenAI error: {e}")
-                # Continue with Gemini fallback
-                
-        # Fall back to Gemini
-        if not api_key:
-            return {
-                "feedback": "API key not available for evaluation. Using fallback evaluation.",
-                "score": 50,
-                "effectiveness_rating": "Not Rated"
-=======
-from google.generativeai.types import HarmCategory, HarmBlockThreshold
-
-# Import API logging functions
-try:
-    from .api_logging import log_api_request, check_rate_limit, get_cached_or_generate, create_cache_key
-except ImportError:
-    # Create dummy functions if import fails
-    def log_api_request(*args, **kwargs): pass
-    def check_rate_limit(): return True
-    def get_cached_or_generate(key, func, *args, **kwargs): return func(*args, **kwargs)
-    def create_cache_key(prefix, content): return f"{prefix}_{hash(content)}"
-
-def assign_phishing_creation(GOOGLE_API_KEY=None, genai=None, app=None):
-    """Generate an assignment asking the user to create a phishing email"""
-    
-    # Default assignment if AI is not available
-    default_assignment = {
-        "instructions": """
-        <h3 style='color: #2a3f54; margin-top: 20px;'>Final Assignment: Create a Phishing Email</h3>
-        <p>Now that you've learned to identify phishing emails, it's time to demonstrate your understanding by creating one yourself.</p>
-        
-        <h4 style='color: #2a3f54; margin-top: 15px;'>Instructions:</h4>
-        <ul>
-            <li style='margin-bottom: 8px;'>Draft a convincing phishing email that includes at least 3 common phishing tactics.</li>
-            <li style='margin-bottom: 8px;'>Include a fake URL or domain name.</li>
-            <li style='margin-bottom: 8px;'>Create a sense of urgency or fear.</li>
-            <li style='margin-bottom: 8px;'>Request sensitive information or credentials.</li>
-        </ul>
-        
-        <p>Write your phishing email in the textbox below. The AI will evaluate how convincing and effective your phishing tactics are.</p>
-        """,
-        "rubric": [
-            "Convincing pretext",
-            "Use of social engineering tactics",
-            "Quality of deceptive elements",
-            "Technical accuracy of phishing techniques"
-        ]
-    }
-    
-    if not GOOGLE_API_KEY or not genai:
-        log_api_request("assign_phishing_creation", 0, False, error="No API key or genai module")
-        print("[ASSIGNMENT] No API key - using default assignment")
-        return default_assignment
-    
-    # Use cached assignment - assignments don't need to be unique
-    cache_key = "phishing_assignment"
-    
-    def generate_assignment():
-        # Assignment generation prompt
-        prompt = """
-        Create instructions for a cybersecurity training assignment where the user needs to write their own phishing email. 
-        
-        The assignment should:
-        1. Ask the user to create a realistic phishing email that demonstrates their understanding of phishing tactics
-        2. Provide clear guidelines on what elements to include (urgency, fake URLs, requests for information, etc.)
-        3. Explain that their creation will be evaluated by an AI
-        4. Include 4-5 evaluation criteria that will be used to judge their phishing email
-        
-        Format your response in Markdown with:
-        - A clear title
-        - Instructions paragraph
-        - Specific requirements as bullet points
-        - Evaluation criteria as a separate section
-        
-        Keep it educational and ethical - emphasize this is for learning purposes only.
-        """
-        
-        # Check rate limit before making API call
-        if not check_rate_limit():
-            log_api_request("assign_phishing_creation", len(prompt), False, error="Rate limit reached")
-            print("[ASSIGNMENT] Rate limit reached - using default assignment")
-            return default_assignment
-        
-        try:
-            # Configure safety settings to bypass content filtering for educational purposes
-            safety_settings = {
-                HarmCategory.HARM_CATEGORY_HATE_SPEECH: HarmBlockThreshold.BLOCK_NONE,
-                HarmCategory.HARM_CATEGORY_HARASSMENT: HarmBlockThreshold.BLOCK_NONE,
-                HarmCategory.HARM_CATEGORY_SEXUALLY_EXPLICIT: HarmBlockThreshold.BLOCK_NONE,
-                HarmCategory.HARM_CATEGORY_DANGEROUS_CONTENT: HarmBlockThreshold.BLOCK_NONE
->>>>>>> 2d99eb54
-            }
-            
-            model = genai.GenerativeModel('gemini-2.5-pro', safety_settings=safety_settings)
-            print("[ASSIGNMENT] Sending assignment generation request to Gemini API with safety settings")
-            
-            # Log the API request attempt
-            prompt_length = len(prompt)
-            
-            response = model.generate_content(prompt)
-            
-            # Log successful API call
-            log_api_request("assign_phishing_creation", prompt_length, True, 
-                           len(str(response)) if response else 0)
-            
-            # Extract content
-            ai_text = extract_ai_text(response)
-            if not ai_text:
-                log_api_request("assign_phishing_creation", prompt_length, False, 
-                               error="Failed to extract AI text")
-                print("[ASSIGNMENT] Failed to extract AI text - using default assignment")
-                return default_assignment
-            
-            # Convert markdown to HTML
-            formatted_html = convert_markdown_to_html(ai_text, "[ASSIGNMENT]")
-            
-            # Extract evaluation criteria/rubric
-            rubric = extract_rubric(ai_text)
-            
-            return {
-                "instructions": formatted_html,
-                "rubric": rubric
-            }
-        
-        except Exception as e:
-            # Log failed API call
-            log_api_request("assign_phishing_creation", len(prompt), False, error=e)
-            print(f"[ASSIGNMENT] Error generating assignment: {e}")
-            traceback.print_exc()
-            handle_rate_limit_error(str(e), app)
-            return default_assignment
-    
-    # Use cache to avoid regenerating assignment unnecessarily
-    return get_cached_or_generate(cache_key, generate_assignment)
-
-def evaluate_phishing_creation(user_phishing_email, GOOGLE_API_KEY=None, genai=None, app=None):
-    """Evaluate a user-created phishing email"""
-    
-    # Default evaluation if AI is not available
-    default_evaluation = {
-        "feedback": """
-        <h3 style='color: #2a3f54; margin-top: 20px;'>Evaluation of Your Phishing Email</h3>
-        <p>Thank you for creating a phishing email as part of your training. Here's an assessment of your work:</p>
-        
-        <h4 style='color: #2a3f54; margin-top: 15px;'>Strengths:</h4>
-        <ul>
-            <li style='margin-bottom: 8px;'>You attempted to create a phishing scenario, which demonstrates engagement with the exercise.</li>
-            <li style='margin-bottom: 8px;'>Your email shows an understanding of basic phishing concepts.</li>
-        </ul>
-        
-        <h4 style='color: #2a3f54; margin-top: 15px;'>Areas for Improvement:</h4>
-        <ul>
-            <li style='margin-bottom: 8px;'>Consider adding more sophisticated social engineering tactics.</li>
-            <li style='margin-bottom: 8px;'>Work on making your URLs and domains more convincingly deceptive.</li>
-            <li style='margin-bottom: 8px;'>Focus on creating a stronger sense of urgency without making it too obvious.</li>
-        </ul>
-        
-        <h4 style='color: #2a3f54; margin-top: 15px;'>Overall Assessment:</h4>
-        <p>Your phishing email shows a basic understanding of phishing techniques. With more practice, you can create more sophisticated and convincing phishing scenarios, which will help you better identify them in real life.</p>
-        
-        <h4 style='color: #2a3f54; margin-top: 15px;'>Score: 7/10</h4>
-        """,
-        "score": 7,
-        "effectiveness_rating": "Moderate"
-    }
-    
-    if not GOOGLE_API_KEY or not genai or not user_phishing_email.strip():
-        log_api_request("evaluate_phishing_creation", 0, False, 
-                       error="No API key, genai module, or empty submission")
-        print("[PHISHING_EVAL] No API key or empty submission - using default evaluation")
-        return default_evaluation
-    
-    # Check for rate limiting
-    if should_use_fallback(app):
-        log_api_request("evaluate_phishing_creation", 0, False, error="Rate limit fallback")
-        print("[PHISHING_EVAL] Using fallback due to rate limit")
-        return default_evaluation
-    
-    # Create a cache key based on the user's submission
-    cache_key = create_cache_key("phishing_eval", user_phishing_email[:1000])  # Use first 1000 chars
-    
-    def perform_evaluation():
-        # Evaluation prompt
+        # Prepare evaluation prompt
         prompt = f"""
         You are a cybersecurity expert evaluating a phishing email created by a student as part of their training.
         
@@ -371,106 +43,43 @@
         {user_phishing_email}
         ```
         
-        Provide a detailed evaluation of this phishing email creation. Your evaluation should cover:
+        Evaluate the phishing email on the following criteria:
+        1. Social Engineering Tactics (30 points): Use of urgency, fear, curiosity, or authority
+        2. Technical Elements (30 points): URLs, formatting, email headers, spoofed sender addresses
+        3. Psychological Manipulation (20 points): Persuasive language and emotional triggers
+        4. Realism (20 points): How believable the scenario is in a real-world context
         
-        1. Effectiveness: How convincing would this phishing attempt be to an average user?
-        2. Techniques: What phishing techniques did the student incorporate successfully?
-        3. Weaknesses: What aspects would make this phishing attempt less effective or more easily detectable?
-        4. Improvements: What specific changes would make this phishing attempt more convincing?
-        5. Overall Rating: Score the phishing attempt on a scale of 1-10, where 10 is extremely convincing.
+        For each criterion, assign a specific score and explain why.
         
-        Also include an "Effectiveness Rating" that is exactly one of these categories: Low, Moderate, High, Very High
+        Then provide:
+        1. Overall score (out of 100)
+        2. Effectiveness rating (Low, Medium, High, Very High)
+        3. Detailed feedback with specific improvements
+        4. What worked well in their approach
         
-        Format your response as Markdown with clear headings and bullet points for each section.
-        Make sure your feedback is constructive and educational, as this is for learning purposes only.
+        Format your response as HTML with appropriate headings (<h3>) and paragraphs (<p>).
+        Begin with an overall assessment and end with actionable recommendations.
         """
         
-        # Check rate limit before API call
-        if not check_rate_limit():
-            log_api_request("evaluate_phishing_creation", len(prompt), False, error="Rate limit reached")
-            print("[PHISHING_EVAL] Rate limit reached - using default evaluation")
-            return default_evaluation
+        model = genai.GenerativeModel('gemini-1.5-pro', 
+                                     safety_settings=safety_settings)
         
-        try:
-            # Configure safety settings to bypass content filtering for educational purposes
-            safety_settings = {
-                HarmCategory.HARM_CATEGORY_HATE_SPEECH: HarmBlockThreshold.BLOCK_NONE,
-                HarmCategory.HARM_CATEGORY_HARASSMENT: HarmBlockThreshold.BLOCK_NONE,
-                HarmCategory.HARM_CATEGORY_SEXUALLY_EXPLICIT: HarmBlockThreshold.BLOCK_NONE,
-                HarmCategory.HARM_CATEGORY_DANGEROUS_CONTENT: HarmBlockThreshold.BLOCK_NONE
-            }
-            
-            model = genai.GenerativeModel('gemini-2.5-pro', safety_settings=safety_settings)
-            print("[PHISHING_EVAL] Sending evaluation request to Gemini API with safety settings")
-            
-            # Log the API request attempt
-            prompt_length = len(prompt)
-            
-            response = model.generate_content(prompt)
-            
-            # Log successful API call
-            log_api_request("evaluate_phishing_creation", prompt_length, True, 
-                           len(str(response)) if response else 0)
-            
-            # Extract content
-            ai_text = extract_ai_text(response)
-            if not ai_text:
-                log_api_request("evaluate_phishing_creation", prompt_length, False, 
-                               error="Failed to extract AI text")
-                print("[PHISHING_EVAL] Failed to extract AI text - using default evaluation")
-                return default_evaluation
-            
-            # Convert markdown to HTML
-            formatted_html = convert_markdown_to_html(ai_text, "[PHISHING_EVAL]")
-            
-            # Apply styling
-            formatted_html = apply_html_styling(formatted_html)
-            
-            # Extract score and effectiveness rating
-            score = extract_score(ai_text)
-            effectiveness_rating = extract_effectiveness_rating(ai_text)
-            
-            return {
-                "feedback": formatted_html,
-                "score": score,
-                "effectiveness_rating": effectiveness_rating
-            }
+        function_name = "evaluate_phishing_creation"
+        start_time = datetime.datetime.now()
         
-        except Exception as e:
-            # Log failed API call
-            log_api_request("evaluate_phishing_creation", len(prompt), False, error=e)
-            print(f"[PHISHING_EVAL] Error in evaluation: {e}")
-            traceback.print_exc()
-            handle_rate_limit_error(str(e), app)
-            return default_evaluation
-    
-    # Use cache to avoid reevaluating identical submissions
-    return get_cached_or_generate(cache_key, perform_evaluation)
-
-# Helper functions
-
-def extract_ai_text(response):
-    """Extract text from AI response with robust error handling"""
-    ai_text = None
-    try:
-        if hasattr(response, 'text'):
-            ai_text = response.text
-        elif hasattr(response, 'parts') and response.parts:
-            ai_text = response.parts[0].text
-        elif hasattr(response, 'candidates') and response.candidates:
-            candidate = response.candidates[0]
-            if hasattr(candidate, 'content') and hasattr(candidate.content, 'parts'):
-                ai_text = candidate.content.parts[0].text
+        response = model.generate_content(prompt)
         
-<<<<<<< HEAD
         # Log API request
         log_api_request(
-            function_name="evaluate_phishing_creation",
+            function_name=function_name,
+            model="gemini-1.5-pro",
             prompt_length=len(prompt),
-            success=True
+            response_length=len(response.text) if hasattr(response, 'text') else 0,
+            start_time=start_time,
+            end_time=datetime.datetime.now(),
+            success=True,
+            error_message=None
         )
-        
-        response = model.generate_content(prompt)
         
         # Extract score and effectiveness
         feedback_html = response.text
@@ -511,252 +120,17 @@
         # Log the error
         log_api_request(
             function_name="evaluate_phishing_creation",
-            prompt_length=0,
+            model="gemini-1.5-pro",
+            prompt_length=len(prompt) if 'prompt' in locals() else 0,
+            response_length=0,
+            start_time=start_time if 'start_time' in locals() else datetime.datetime.now(),
+            end_time=datetime.datetime.now(),
             success=False,
-            error=error_message
+            error_message=error_message
         )
         
         return {
             "feedback": "<p>We couldn't evaluate your phishing email at this time. Please try again later.</p>",
             "score": 0,
             "effectiveness_rating": "Not Rated"
-        }
-
-def evaluate_phishing_creation_azure(phishing_email, app):
-    """
-    Evaluate user-created phishing email using Azure OpenAI and provide detailed scoring and feedback
-    """
-    try:
-        # Prepare prompts for Azure OpenAI
-        system_prompt = """You are a cybersecurity educator evaluating phishing emails created for educational purposes."""
-        
-        user_prompt = f"""
-        Evaluate this user-created phishing email for a cybersecurity education platform.
-        
-        USER'S PHISHING EMAIL:
-        ```
-        {phishing_email}
-        ```
-        
-        Evaluate the phishing email on the following criteria:
-        1. Social Engineering Tactics (30 points): Use of urgency, fear, curiosity, or authority
-        2. Technical Elements (30 points): URLs, formatting, email headers, spoofed sender addresses
-        3. Psychological Manipulation (20 points): Persuasive language and emotional triggers
-        4. Realism (20 points): How believable the scenario is in a real-world context
-        
-        For each criterion, assign a specific score and explain why.
-        
-        Then provide:
-        1. Overall score (out of 100)
-        2. Effectiveness rating (Low, Medium, High, Very High)
-        3. Detailed feedback with specific improvements
-        4. What worked well in their approach
-        
-        Format your response as HTML with appropriate headings (<h3>) and paragraphs (<p>).
-        Begin with an overall assessment and end with actionable recommendations.
-        """
-        
-        # Call Azure OpenAI
-        text, status = azure_openai_completion(
-            system_prompt=system_prompt,
-            user_prompt=user_prompt,
-            max_tokens=1024,
-            temperature=0.2,
-            app=app
-        )
-        
-        # Log API request
-        log_api_request(
-            function_name="evaluate_phishing_creation_azure",
-            prompt_length=len(user_prompt),
-            success=status == "SUCCESS",
-            error=None if status == "SUCCESS" else f"Status: {status}"
-        )
-        
-        if not text or status != "SUCCESS":
-            print(f"[EVALUATE] Azure phishing evaluation failed with status: {status}")
-            return None
-        
-        # Extract score using rough heuristics (more sophisticated parsing could be implemented)
-        feedback_html = text
-        score = 0
-        effectiveness_rating = "Medium"
-        
-        if "overall score" in feedback_html.lower():
-            try:
-                score_text = feedback_html.lower().split("overall score")[1].split(".")[0]
-                possible_scores = [int(s) for s in score_text.split() if s.isdigit()]
-                if possible_scores:
-                    score = possible_scores[0]
-            except:
-                score = 70  # Default if parsing fails
-                
-        if "effectiveness rating" in feedback_html.lower():
-            if "very high" in feedback_html.lower():
-                effectiveness_rating = "Very High"
-            elif "high" in feedback_html.lower():
-                effectiveness_rating = "High"
-            elif "medium" in feedback_html.lower():
-                effectiveness_rating = "Medium"
-            elif "low" in feedback_html.lower():
-                effectiveness_rating = "Low"
-        
-        return {
-            "feedback": feedback_html,
-            "score": score,
-            "effectiveness_rating": effectiveness_rating
-        }
-        
-    except Exception as e:
-        error_message = f"Error evaluating phishing creation with Azure: {str(e)}"
-        traceback.print_exc()
-        
-        # Log the error
-        log_api_request(
-            function_name="evaluate_phishing_creation_azure",
-            prompt_length=0,
-            success=False,
-            error=error_message
-        )
-        
-        # Re-raise to allow fallback to Gemini
-        raise
-=======
-        if not ai_text:
-            ai_text = str(response)
-        
-        print(f"[AI_TEXT] Successfully extracted text, length: {len(ai_text)}")
-        return ai_text
-    except Exception as text_error:
-        print(f"[AI_TEXT] Error extracting text: {text_error}")
-        return None
-
-def convert_markdown_to_html(markdown_text, log_prefix=""):
-    """Convert markdown to HTML with error handling"""
-    try:
-        # Use proper markdown conversion
-        formatted_html = markdown.markdown(markdown_text, extensions=['extra'])
-        print(f"{log_prefix} Successfully converted markdown to HTML")
-        return formatted_html
-    except Exception as md_error:
-        print(f"{log_prefix} Error in markdown conversion: {md_error}")
-        return fallback_markdown_conversion(markdown_text)
-
-def fallback_markdown_conversion(text):
-    """Basic fallback for markdown conversion if the library fails"""
-    html = text.replace('# ', '<h3>').replace('\n\n', '</p><p>')
-    html = re.sub(r'\n- ', '</p><ul><li>', html)
-    html = re.sub(r'\n\d+\. ', '</p><ol><li>', html)
-    html = html.replace('\n', '<br>')
-    
-    # Close any open tags
-    if '<ul><li>' in html and '</li></ul>' not in html:
-        html += '</li></ul>'
-    if '<ol><li>' in html and '</li></ol>' not in html:
-        html += '</li></ol>'
-    if html.startswith('<p>') and not html.endswith('</p>'):
-        html += '</p>'
-        
-    return f"<div>{html}</div>"
-
-def apply_html_styling(html):
-    """Apply consistent styling to HTML elements"""
-    styled = html
-    
-    # Style headings
-    styled = styled.replace("<h1>", "<h3 style='color: #2a3f54; margin-top: 20px;'>")
-    styled = styled.replace("</h1>", "</h3>")
-    styled = styled.replace("<h2>", "<h4 style='color: #2a3f54; margin-top: 15px;'>")
-    styled = styled.replace("</h2>", "</h4>")
-    
-    # Style list items
-    styled = styled.replace("<li>", "<li style='margin-bottom: 8px;'>")
-    
-    # Style strong elements
-    styled = styled.replace("<strong>", "<strong style='color: #2a3f54;'>")
-    
-    return styled
-
-def extract_rubric(ai_text):
-    """Extract evaluation criteria/rubric from AI text"""
-    default_rubric = [
-        "Convincing pretext",
-        "Use of social engineering tactics",
-        "Quality of deceptive elements",
-        "Technical accuracy of phishing techniques"
-    ]
-    
-    try:
-        # Look for sections with evaluation criteria
-        criteria_section = re.search(
-            r"(?:evaluation criteria|rubric|grading criteria|you will be evaluated on)(.+?)(?:\n\n|$)", 
-            ai_text.lower(), re.DOTALL
-        )
-        
-        if criteria_section:
-            criteria_text = criteria_section.group(1)
-            
-            # Extract bullet points
-            criteria_items = re.findall(r"[-*]\s*([^\n]+)", criteria_text)
-            if criteria_items:
-                return criteria_items
-                
-            # Try numbered lists
-            criteria_items = re.findall(r"\d+\.\s*([^\n]+)", criteria_text)
-            if criteria_items:
-                return criteria_items
-    except Exception as rubric_error:
-        print(f"[EXTRACT] Error extracting rubric: {rubric_error}")
-    
-    # Return default if extraction fails
-    return default_rubric
-
-def extract_score(ai_text):
-    """Extract score from AI text"""
-    default_score = 7
-    
-    try:
-        # Try to find score in the text
-        score_match = re.search(r"(?:score|rating)[^0-9]*([1-9]|10)(?:/10)?", ai_text, re.IGNORECASE)
-        if score_match:
-            score = int(score_match.group(1))
-            return score
-    except Exception as score_error:
-        print(f"[EXTRACT] Error extracting score: {score_error}")
-    
-    return default_score
-
-def extract_effectiveness_rating(ai_text):
-    """Extract effectiveness rating from AI text"""
-    default_rating = "Moderate"
-    
-    try:
-        # Look for effectiveness rating
-        rating_match = re.search(r"effectiveness rating\s*:\s*(low|moderate|high|very high)", ai_text, re.IGNORECASE)
-        if rating_match:
-            rating = rating_match.group(1).title()
-            return rating
-    except Exception as rating_error:
-        print(f"[EXTRACT] Error extracting effectiveness rating: {rating_error}")
-    
-    return default_rating
-
-def should_use_fallback(app):
-    """Check if we should use fallback due to rate limiting"""
-    rate_limited = app.config.get('RATE_LIMITED', False) if app else False
-    rate_limit_time = app.config.get('RATE_LIMIT_TIME', 0) if app else 0
-    current_time = datetime.datetime.now().timestamp()
-    
-    if rate_limited and (current_time - rate_limit_time < 600):  # 10 minutes
-        print(f"[RATE_LIMIT] Using fallback ({int(current_time - rate_limit_time)} seconds since limit)")
-        return True
-    return False
-
-def handle_rate_limit_error(error_str, app):
-    """Handle rate limit errors by setting appropriate flags"""
-    if any(term in error_str.lower() for term in ["429", "quota", "rate limit"]):
-        if app:
-            app.config['RATE_LIMITED'] = True
-            app.config['RATE_LIMIT_TIME'] = datetime.datetime.now().timestamp()
-        print(f"[RATE_LIMIT] API rate limit detected: {error_str}")
->>>>>>> 2d99eb54
+        }